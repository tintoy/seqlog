# -*- coding: utf-8 -*-

import logging
import logging.config
import typing
import yaml

from seqlog.feature_flags import FeatureFlag, configure_feature
from seqlog.structured_logging import StructuredLogger, StructuredRootLogger
from seqlog.structured_logging import SeqLogHandler, ConsoleStructuredLogHandler
from seqlog.structured_logging import get_global_log_properties as _get_global_log_properties
from seqlog.structured_logging import set_global_log_properties as _set_global_log_properties
from seqlog.structured_logging import clear_global_log_properties as _clear_global_log_properties
from seqlog.structured_logging import reset_global_log_properties as _reset_global_log_properties
from seqlog.structured_logging import set_callback_on_failure as _set_callback_on_failure

__author__ = 'Adam Friedman'
__email__ = 'tintoy@tintoy.io'
__version__ = '0.3.30'


def configure_from_file(file_name, override_root_logger=True, support_extra_properties=False, support_stack_info=False, ignore_seq_submission_errors=False):
    """
    Configure Seq logging using YAML-format configuration file.

    Uses `logging.config.dictConfig()`.

    :param file_name: The name of the configuration file to use.
    :type file_name: str
    :param override_root_logger: Override the root logger to use a Seq-specific implementation? (default: True)
    :type override_root_logger: bool
    :param support_extra_properties: Support passing of additional properties to log via the `extra` argument?
    :type support_extra_properties: bool
    :param support_stack_info: Support attaching of stack-trace information (if available) to log records?
    :type support_stack_info: bool
    :param ignore_seq_submission_errors: Ignore errors encountered while sending log records to Seq?
    :type ignore_seq_submission_errors: bool
    """

    configure_feature(FeatureFlag.EXTRA_PROPERTIES, support_extra_properties)
    configure_feature(FeatureFlag.STACK_INFO, support_stack_info)
    configure_feature(FeatureFlag.IGNORE_SEQ_SUBMISSION_ERRORS, ignore_seq_submission_errors)

    with open(file_name) as config_file:
        config = yaml.load(config_file, Loader=yaml.SafeLoader)

    configure_from_dict(config, override_root_logger)


def configure_from_dict(config, override_root_logger=True, use_structured_logger=True, support_extra_properties=False, support_stack_info=False, ignore_seq_submission_errors=False):
    """
    Configure Seq logging using a dictionary.

    Uses `logging.config.dictConfig()`.

    :param config: A dict containing the configuration.
    :type config: dict
    :param override_root_logger: Override the root logger to use a Seq-specific implementation? (default: True)
    :type override_root_logger: bool
    :param use_structured_logger: Configure the default logger class to be StructuredLogger, which support named format arguments? (default: True)
    :type use_structured_logger: bool
    :param support_extra_properties: Support passing of additional properties to log via the `extra` argument?
    :type support_extra_properties: bool
    :param support_stack_info: Support attaching of stack-trace information (if available) to log records?
    :type support_stack_info: bool
    :param ignore_seq_submission_errors: Ignore errors encountered while sending log records to Seq?
    :type ignore_seq_submission_errors: bool
    """

    configure_feature(FeatureFlag.EXTRA_PROPERTIES, support_extra_properties)
    configure_feature(FeatureFlag.STACK_INFO, support_stack_info)
    configure_feature(FeatureFlag.IGNORE_SEQ_SUBMISSION_ERRORS, ignore_seq_submission_errors)

    if override_root_logger:
        _override_root_logger()

    # Must use StructuredLogger to support named format argments.
    if use_structured_logger:
        logging.setLoggerClass(StructuredLogger)

    logging.config.dictConfig(config)


def log_to_seq(server_url, api_key=None, level=logging.WARNING,
               name='DefaultSeqLogger', batch_size=10, auto_flush_timeout=None,
               additional_handlers=None, override_root_logger=False,
               json_encoder_class=None, support_extra_properties=False,
<<<<<<< HEAD
               support_stack_info=False,  handler=None, formatter=None):
=======
               support_stack_info=False,
               ignore_seq_submission_errors=False,
               **kwargs):
>>>>>>> 6ff3b784
    """
    Configure the logging system to send log entries to Seq.

    Note that the root logger will not log to Seq by default.

    :param server_url: The Seq server URL.
    :param api_key: The Seq API key (optional).
    :param level: The minimum level at which to log.
    :param name: A name for the logger.
        if not specified, the name 'DefaultSeqLogger' will be used.
    :param batch_size: The number of log entries to collect before publishing to Seq.
    :param auto_flush_timeout: If specified, the time (in seconds) before the current batch is automatically flushed.
    :param additional_handlers: Additional `LogHandler`s (if any).
    :param override_root_logger: Override the root logger, too?
                                 Note - this might cause problems if third-party components try to be clever
                                 when using the logging.XXX functions.
    :param json_encoder_class: The custom JSONEncoder class (if any) to use.
        If not specified, the default JSONEncoder will be used.
    :param support_extra_properties: Support passing of additional properties to log via the `extra` argument?
    :type support_extra_properties: bool
    :param support_stack_info: Support attaching of stack-trace information (if available) to log records?
    :type support_stack_info: bool
<<<<<<< HEAD
    :param handler: a custom/user-provided handler class for the StructuredLogger class
        If not specified, SeqLogHandler will be initialized and used.
    :type logging.Handler(class)
    :param formatter: a custom/user-provided formatter class for the SeqLogHandler() class.
        If not specified, `logging.Formatter(class)` will be initialized and used with a default format an style.
    :type: logging.Formatter(class)
    :return: The `StructuredLogger` so that the user can immediately start logging either with the return class, or with the `logging.log()` functions.
    :rtype: StructuredLogger(class)
=======
    :param ignore_seq_submission_errors: Ignore errors encountered while sending log records to Seq?
    :type ignore_seq_submission_errors: bool
    :return: The `SeqLogHandler` that sends events to Seq. Can be used to forcibly flush records to Seq.
    :rtype: SeqLogHandler
>>>>>>> 6ff3b784
    """

    configure_feature(FeatureFlag.EXTRA_PROPERTIES, support_extra_properties)
    configure_feature(FeatureFlag.STACK_INFO, support_stack_info)
<<<<<<< HEAD
    
=======
    configure_feature(FeatureFlag.IGNORE_SEQ_SUBMISSION_ERRORS, ignore_seq_submission_errors)

    logging.setLoggerClass(StructuredLogger)

>>>>>>> 6ff3b784
    if override_root_logger:
        _override_root_logger()

    if handler == None:
        seq_log_handler = SeqLogHandler(server_url, api_key, batch_size, auto_flush_timeout, json_encoder_class)
    else:
        seq_log_handler = handler

    if formatter == None:
        formatter = logging.Formatter(fmt='{asctime} - {message}', style='{')

    seq_log_handler.setFormatter(formatter)

    structured_logger = StructuredLogger(name=name, level=level)

    structured_logger.addHandler(seq_log_handler)

    if additional_handlers:
        for additional_handler in additional_handlers:
            structured_logger.addHandler(additional_handler)

    return structured_logger


def log_to_console(level=logging.WARNING, name='DefaultSeqConsoleLogger',
                   override_root_logger=False, support_extra_properties=False,
                   support_stack_info=False,
                   handler=ConsoleStructuredLogHandler(), formatter=None,
):
    """
    Configure the logging system to send log entries to the console.

    Note that the root logger will not log to Seq by default.

    :param level: The minimum level at which to log.
    :param name: a name for the console logger.
        If not specified, the name 'DefaultSeqConsoleLogger' will be used.
    :param override_root_logger: Override the root logger, too?
                                 Note - this might cause problems if third-party components try to be clever
                                 when using the logging.XXX functions.
    :param support_extra_properties: Support passing of additional properties to log via the `extra` argument?
    :type support_extra_properties: bool
    :param support_stack_info: Support attaching of stack-trace information (if available) to log records?
    :type support_stack_info: bool
    :param handler: the Handler class to use for the console logger.
        if not specified, `ConsoleStructuredLogHandler(class)` will be used.
    :param formatter: a Formatter class for the Handler to format logs with.
        if not specified, `logging.Formatter(class)` will be used with a default format and style.
    """

    configure_feature(FeatureFlag.EXTRA_PROPERTIES, support_extra_properties)
    configure_feature(FeatureFlag.STACK_INFO, support_stack_info)

    if override_root_logger:
        _override_root_logger()

    if formatter == None:
        formatter = logging.Formatter(fmt='{asctime} - {message}', style='{')

    handler.setFormatter(formatter)

    console_logger = StructuredLogger(name=name, level=level)

    console_logger.addHandler(handler)

    return console_logger


def set_callback_on_failure(callback):  # type: (typing.Callable[[Exception], None]) -> None
    """
    Configure a callback to be invoked each time logging fails.

    :param callback: A callable that takes an Exception (representing the logging failure) as its only argument.
    :type callback: callable
    """

    _set_callback_on_failure(callback)


def get_global_log_properties():
    """
    Get the properties to be added to all structured log entries.

    :return: A copy of the global log properties.
    :rtype: dict
    """

    return _get_global_log_properties()


def set_global_log_properties(**properties):
    """
    Configure the properties to be added to all structured log entries.

    :param properties: Keyword arguments representing the properties.
    :type properties: str
    """

    _set_global_log_properties(**properties)


def reset_global_log_properties():
    """
    Initialize global log properties to their default values.
    """

    _reset_global_log_properties()


def clear_global_log_properties():
    """
    Remove all global properties.
    """

    _clear_global_log_properties()


def _override_root_logger():
    """
    Override the root logger with a `StructuredRootLogger`.
    """

    logging.root = StructuredRootLogger(logging.WARNING)
    logging.Logger.root = logging.root
    logging.Logger.manager = logging.Manager(logging.Logger.root)
<|MERGE_RESOLUTION|>--- conflicted
+++ resolved
@@ -1,268 +1,255 @@
-# -*- coding: utf-8 -*-
-
-import logging
-import logging.config
-import typing
-import yaml
-
-from seqlog.feature_flags import FeatureFlag, configure_feature
-from seqlog.structured_logging import StructuredLogger, StructuredRootLogger
-from seqlog.structured_logging import SeqLogHandler, ConsoleStructuredLogHandler
-from seqlog.structured_logging import get_global_log_properties as _get_global_log_properties
-from seqlog.structured_logging import set_global_log_properties as _set_global_log_properties
-from seqlog.structured_logging import clear_global_log_properties as _clear_global_log_properties
-from seqlog.structured_logging import reset_global_log_properties as _reset_global_log_properties
-from seqlog.structured_logging import set_callback_on_failure as _set_callback_on_failure
-
-__author__ = 'Adam Friedman'
-__email__ = 'tintoy@tintoy.io'
-__version__ = '0.3.30'
-
-
-def configure_from_file(file_name, override_root_logger=True, support_extra_properties=False, support_stack_info=False, ignore_seq_submission_errors=False):
-    """
-    Configure Seq logging using YAML-format configuration file.
-
-    Uses `logging.config.dictConfig()`.
-
-    :param file_name: The name of the configuration file to use.
-    :type file_name: str
-    :param override_root_logger: Override the root logger to use a Seq-specific implementation? (default: True)
-    :type override_root_logger: bool
-    :param support_extra_properties: Support passing of additional properties to log via the `extra` argument?
-    :type support_extra_properties: bool
-    :param support_stack_info: Support attaching of stack-trace information (if available) to log records?
-    :type support_stack_info: bool
-    :param ignore_seq_submission_errors: Ignore errors encountered while sending log records to Seq?
-    :type ignore_seq_submission_errors: bool
-    """
-
-    configure_feature(FeatureFlag.EXTRA_PROPERTIES, support_extra_properties)
-    configure_feature(FeatureFlag.STACK_INFO, support_stack_info)
-    configure_feature(FeatureFlag.IGNORE_SEQ_SUBMISSION_ERRORS, ignore_seq_submission_errors)
-
-    with open(file_name) as config_file:
-        config = yaml.load(config_file, Loader=yaml.SafeLoader)
-
-    configure_from_dict(config, override_root_logger)
-
-
-def configure_from_dict(config, override_root_logger=True, use_structured_logger=True, support_extra_properties=False, support_stack_info=False, ignore_seq_submission_errors=False):
-    """
-    Configure Seq logging using a dictionary.
-
-    Uses `logging.config.dictConfig()`.
-
-    :param config: A dict containing the configuration.
-    :type config: dict
-    :param override_root_logger: Override the root logger to use a Seq-specific implementation? (default: True)
-    :type override_root_logger: bool
-    :param use_structured_logger: Configure the default logger class to be StructuredLogger, which support named format arguments? (default: True)
-    :type use_structured_logger: bool
-    :param support_extra_properties: Support passing of additional properties to log via the `extra` argument?
-    :type support_extra_properties: bool
-    :param support_stack_info: Support attaching of stack-trace information (if available) to log records?
-    :type support_stack_info: bool
-    :param ignore_seq_submission_errors: Ignore errors encountered while sending log records to Seq?
-    :type ignore_seq_submission_errors: bool
-    """
-
-    configure_feature(FeatureFlag.EXTRA_PROPERTIES, support_extra_properties)
-    configure_feature(FeatureFlag.STACK_INFO, support_stack_info)
-    configure_feature(FeatureFlag.IGNORE_SEQ_SUBMISSION_ERRORS, ignore_seq_submission_errors)
-
-    if override_root_logger:
-        _override_root_logger()
-
-    # Must use StructuredLogger to support named format argments.
-    if use_structured_logger:
-        logging.setLoggerClass(StructuredLogger)
-
-    logging.config.dictConfig(config)
-
-
-def log_to_seq(server_url, api_key=None, level=logging.WARNING,
-               name='DefaultSeqLogger', batch_size=10, auto_flush_timeout=None,
-               additional_handlers=None, override_root_logger=False,
-               json_encoder_class=None, support_extra_properties=False,
-<<<<<<< HEAD
-               support_stack_info=False,  handler=None, formatter=None):
-=======
-               support_stack_info=False,
-               ignore_seq_submission_errors=False,
-               **kwargs):
->>>>>>> 6ff3b784
-    """
-    Configure the logging system to send log entries to Seq.
-
-    Note that the root logger will not log to Seq by default.
-
-    :param server_url: The Seq server URL.
-    :param api_key: The Seq API key (optional).
-    :param level: The minimum level at which to log.
-    :param name: A name for the logger.
-        if not specified, the name 'DefaultSeqLogger' will be used.
-    :param batch_size: The number of log entries to collect before publishing to Seq.
-    :param auto_flush_timeout: If specified, the time (in seconds) before the current batch is automatically flushed.
-    :param additional_handlers: Additional `LogHandler`s (if any).
-    :param override_root_logger: Override the root logger, too?
-                                 Note - this might cause problems if third-party components try to be clever
-                                 when using the logging.XXX functions.
-    :param json_encoder_class: The custom JSONEncoder class (if any) to use.
-        If not specified, the default JSONEncoder will be used.
-    :param support_extra_properties: Support passing of additional properties to log via the `extra` argument?
-    :type support_extra_properties: bool
-    :param support_stack_info: Support attaching of stack-trace information (if available) to log records?
-    :type support_stack_info: bool
-<<<<<<< HEAD
-    :param handler: a custom/user-provided handler class for the StructuredLogger class
-        If not specified, SeqLogHandler will be initialized and used.
-    :type logging.Handler(class)
-    :param formatter: a custom/user-provided formatter class for the SeqLogHandler() class.
-        If not specified, `logging.Formatter(class)` will be initialized and used with a default format an style.
-    :type: logging.Formatter(class)
-    :return: The `StructuredLogger` so that the user can immediately start logging either with the return class, or with the `logging.log()` functions.
-    :rtype: StructuredLogger(class)
-=======
-    :param ignore_seq_submission_errors: Ignore errors encountered while sending log records to Seq?
-    :type ignore_seq_submission_errors: bool
-    :return: The `SeqLogHandler` that sends events to Seq. Can be used to forcibly flush records to Seq.
-    :rtype: SeqLogHandler
->>>>>>> 6ff3b784
-    """
-
-    configure_feature(FeatureFlag.EXTRA_PROPERTIES, support_extra_properties)
-    configure_feature(FeatureFlag.STACK_INFO, support_stack_info)
-<<<<<<< HEAD
-    
-=======
-    configure_feature(FeatureFlag.IGNORE_SEQ_SUBMISSION_ERRORS, ignore_seq_submission_errors)
-
-    logging.setLoggerClass(StructuredLogger)
-
->>>>>>> 6ff3b784
-    if override_root_logger:
-        _override_root_logger()
-
-    if handler == None:
-        seq_log_handler = SeqLogHandler(server_url, api_key, batch_size, auto_flush_timeout, json_encoder_class)
-    else:
-        seq_log_handler = handler
-
-    if formatter == None:
-        formatter = logging.Formatter(fmt='{asctime} - {message}', style='{')
-
-    seq_log_handler.setFormatter(formatter)
-
-    structured_logger = StructuredLogger(name=name, level=level)
-
-    structured_logger.addHandler(seq_log_handler)
-
-    if additional_handlers:
-        for additional_handler in additional_handlers:
-            structured_logger.addHandler(additional_handler)
-
-    return structured_logger
-
-
-def log_to_console(level=logging.WARNING, name='DefaultSeqConsoleLogger',
-                   override_root_logger=False, support_extra_properties=False,
-                   support_stack_info=False,
-                   handler=ConsoleStructuredLogHandler(), formatter=None,
-):
-    """
-    Configure the logging system to send log entries to the console.
-
-    Note that the root logger will not log to Seq by default.
-
-    :param level: The minimum level at which to log.
-    :param name: a name for the console logger.
-        If not specified, the name 'DefaultSeqConsoleLogger' will be used.
-    :param override_root_logger: Override the root logger, too?
-                                 Note - this might cause problems if third-party components try to be clever
-                                 when using the logging.XXX functions.
-    :param support_extra_properties: Support passing of additional properties to log via the `extra` argument?
-    :type support_extra_properties: bool
-    :param support_stack_info: Support attaching of stack-trace information (if available) to log records?
-    :type support_stack_info: bool
-    :param handler: the Handler class to use for the console logger.
-        if not specified, `ConsoleStructuredLogHandler(class)` will be used.
-    :param formatter: a Formatter class for the Handler to format logs with.
-        if not specified, `logging.Formatter(class)` will be used with a default format and style.
-    """
-
-    configure_feature(FeatureFlag.EXTRA_PROPERTIES, support_extra_properties)
-    configure_feature(FeatureFlag.STACK_INFO, support_stack_info)
-
-    if override_root_logger:
-        _override_root_logger()
-
-    if formatter == None:
-        formatter = logging.Formatter(fmt='{asctime} - {message}', style='{')
-
-    handler.setFormatter(formatter)
-
-    console_logger = StructuredLogger(name=name, level=level)
-
-    console_logger.addHandler(handler)
-
-    return console_logger
-
-
-def set_callback_on_failure(callback):  # type: (typing.Callable[[Exception], None]) -> None
-    """
-    Configure a callback to be invoked each time logging fails.
-
-    :param callback: A callable that takes an Exception (representing the logging failure) as its only argument.
-    :type callback: callable
-    """
-
-    _set_callback_on_failure(callback)
-
-
-def get_global_log_properties():
-    """
-    Get the properties to be added to all structured log entries.
-
-    :return: A copy of the global log properties.
-    :rtype: dict
-    """
-
-    return _get_global_log_properties()
-
-
-def set_global_log_properties(**properties):
-    """
-    Configure the properties to be added to all structured log entries.
-
-    :param properties: Keyword arguments representing the properties.
-    :type properties: str
-    """
-
-    _set_global_log_properties(**properties)
-
-
-def reset_global_log_properties():
-    """
-    Initialize global log properties to their default values.
-    """
-
-    _reset_global_log_properties()
-
-
-def clear_global_log_properties():
-    """
-    Remove all global properties.
-    """
-
-    _clear_global_log_properties()
-
-
-def _override_root_logger():
-    """
-    Override the root logger with a `StructuredRootLogger`.
-    """
-
-    logging.root = StructuredRootLogger(logging.WARNING)
-    logging.Logger.root = logging.root
-    logging.Logger.manager = logging.Manager(logging.Logger.root)
+# -*- coding: utf-8 -*-
+
+import logging
+import logging.config
+import typing
+import yaml
+
+from seqlog.feature_flags import FeatureFlag, configure_feature
+from seqlog.structured_logging import StructuredLogger, StructuredRootLogger
+from seqlog.structured_logging import SeqLogHandler, ConsoleStructuredLogHandler
+from seqlog.structured_logging import get_global_log_properties as _get_global_log_properties
+from seqlog.structured_logging import set_global_log_properties as _set_global_log_properties
+from seqlog.structured_logging import clear_global_log_properties as _clear_global_log_properties
+from seqlog.structured_logging import reset_global_log_properties as _reset_global_log_properties
+from seqlog.structured_logging import set_callback_on_failure as _set_callback_on_failure
+
+__author__ = 'Adam Friedman'
+__email__ = 'tintoy@tintoy.io'
+__version__ = '0.3.30'
+
+
+def configure_from_file(file_name, override_root_logger=True, support_extra_properties=False, support_stack_info=False, ignore_seq_submission_errors=False):
+    """
+    Configure Seq logging using YAML-format configuration file.
+
+    Uses `logging.config.dictConfig()`.
+
+    :param file_name: The name of the configuration file to use.
+    :type file_name: str
+    :param override_root_logger: Override the root logger to use a Seq-specific implementation? (default: True)
+    :type override_root_logger: bool
+    :param support_extra_properties: Support passing of additional properties to log via the `extra` argument?
+    :type support_extra_properties: bool
+    :param support_stack_info: Support attaching of stack-trace information (if available) to log records?
+    :type support_stack_info: bool
+    :param ignore_seq_submission_errors: Ignore errors encountered while sending log records to Seq?
+    :type ignore_seq_submission_errors: bool
+    """
+
+    configure_feature(FeatureFlag.EXTRA_PROPERTIES, support_extra_properties)
+    configure_feature(FeatureFlag.STACK_INFO, support_stack_info)
+    configure_feature(FeatureFlag.IGNORE_SEQ_SUBMISSION_ERRORS, ignore_seq_submission_errors)
+
+    with open(file_name) as config_file:
+        config = yaml.load(config_file, Loader=yaml.SafeLoader)
+
+    configure_from_dict(config, override_root_logger)
+
+
+def configure_from_dict(config, override_root_logger=True, use_structured_logger=True, support_extra_properties=False, support_stack_info=False, ignore_seq_submission_errors=False):
+    """
+    Configure Seq logging using a dictionary.
+
+    Uses `logging.config.dictConfig()`.
+
+    :param config: A dict containing the configuration.
+    :type config: dict
+    :param override_root_logger: Override the root logger to use a Seq-specific implementation? (default: True)
+    :type override_root_logger: bool
+    :param use_structured_logger: Configure the default logger class to be StructuredLogger, which support named format arguments? (default: True)
+    :type use_structured_logger: bool
+    :param support_extra_properties: Support passing of additional properties to log via the `extra` argument?
+    :type support_extra_properties: bool
+    :param support_stack_info: Support attaching of stack-trace information (if available) to log records?
+    :type support_stack_info: bool
+    :param ignore_seq_submission_errors: Ignore errors encountered while sending log records to Seq?
+    :type ignore_seq_submission_errors: bool
+    """
+
+    configure_feature(FeatureFlag.EXTRA_PROPERTIES, support_extra_properties)
+    configure_feature(FeatureFlag.STACK_INFO, support_stack_info)
+    configure_feature(FeatureFlag.IGNORE_SEQ_SUBMISSION_ERRORS, ignore_seq_submission_errors)
+
+    if override_root_logger:
+        _override_root_logger()
+
+    # Must use StructuredLogger to support named format argments.
+    if use_structured_logger:
+        logging.setLoggerClass(StructuredLogger)
+
+    logging.config.dictConfig(config)
+
+
+def log_to_seq(server_url, api_key=None, level=logging.WARNING,
+               name='DefaultSeqLogger', batch_size=10, auto_flush_timeout=None,
+               additional_handlers=None, override_root_logger=False,
+               json_encoder_class=None, support_extra_properties=False,
+               support_stack_info=False,
+               ignore_seq_submission_errors=False,
+               **kwargs):
+    """
+    Configure the logging system to send log entries to Seq.
+
+    Note that the root logger will not log to Seq by default.
+
+    :param server_url: The Seq server URL.
+    :param api_key: The Seq API key (optional).
+    :param level: The minimum level at which to log.
+    :param name: A name for the logger.
+        if not specified, the name 'DefaultSeqLogger' will be used.
+    :param batch_size: The number of log entries to collect before publishing to Seq.
+    :param auto_flush_timeout: If specified, the time (in seconds) before the current batch is automatically flushed.
+    :param additional_handlers: Additional `LogHandler`s (if any).
+    :param override_root_logger: Override the root logger, too?
+                                 Note - this might cause problems if third-party components try to be clever
+                                 when using the logging.XXX functions.
+    :param json_encoder_class: The custom JSONEncoder class (if any) to use.
+        If not specified, the default JSONEncoder will be used.
+    :param support_extra_properties: Support passing of additional properties to log via the `extra` argument?
+    :type support_extra_properties: bool
+    :param support_stack_info: Support attaching of stack-trace information (if available) to log records?
+    :type support_stack_info: bool
+    :param ignore_seq_submission_errors: Ignore errors encountered while sending log records to Seq?
+    :type ignore_seq_submission_errors: bool
+    :param handler: a custom/user-provided handler class for the StructuredLogger class
+        If not specified, SeqLogHandler will be initialized and used.
+    :type logging.Handler(class)
+    :param formatter: a custom/user-provided formatter class for the SeqLogHandler() class.
+        If not specified, `logging.Formatter(class)` will be initialized and used with a default format an style.
+    :type: logging.Formatter(class)
+    :return: The `StructuredLogger` so that the user can immediately start logging either with the return class, or with the `logging.log()` functions.
+    :rtype: StructuredLogger(class)
+    """
+
+    configure_feature(FeatureFlag.EXTRA_PROPERTIES, support_extra_properties)
+    configure_feature(FeatureFlag.STACK_INFO, support_stack_info)
+    configure_feature(FeatureFlag.IGNORE_SEQ_SUBMISSION_ERRORS, ignore_seq_submission_errors)
+
+    logging.setLoggerClass(StructuredLogger)
+
+    if override_root_logger:
+        _override_root_logger()
+
+    if handler == None:
+        seq_log_handler = SeqLogHandler(server_url, api_key, batch_size, auto_flush_timeout, json_encoder_class)
+    else:
+        seq_log_handler = handler
+
+    if formatter == None:
+        formatter = logging.Formatter(fmt='{asctime} - {message}', style='{')
+
+    seq_log_handler.setFormatter(formatter)
+
+    structured_logger = StructuredLogger(name=name, level=level)
+
+    structured_logger.addHandler(seq_log_handler)
+
+    if additional_handlers:
+        for additional_handler in additional_handlers:
+            structured_logger.addHandler(additional_handler)
+
+    return structured_logger
+
+
+def log_to_console(level=logging.WARNING, name='DefaultSeqConsoleLogger',
+                   override_root_logger=False, support_extra_properties=False,
+                   support_stack_info=False,
+                   handler=ConsoleStructuredLogHandler(), formatter=None,
+):
+    """
+    Configure the logging system to send log entries to the console.
+
+    Note that the root logger will not log to Seq by default.
+
+    :param level: The minimum level at which to log.
+    :param name: a name for the console logger.
+        If not specified, the name 'DefaultSeqConsoleLogger' will be used.
+    :param override_root_logger: Override the root logger, too?
+                                 Note - this might cause problems if third-party components try to be clever
+                                 when using the logging.XXX functions.
+    :param support_extra_properties: Support passing of additional properties to log via the `extra` argument?
+    :type support_extra_properties: bool
+    :param support_stack_info: Support attaching of stack-trace information (if available) to log records?
+    :type support_stack_info: bool
+    :param handler: the Handler class to use for the console logger.
+        if not specified, `ConsoleStructuredLogHandler(class)` will be used.
+    :param formatter: a Formatter class for the Handler to format logs with.
+        if not specified, `logging.Formatter(class)` will be used with a default format and style.
+    """
+
+    configure_feature(FeatureFlag.EXTRA_PROPERTIES, support_extra_properties)
+    configure_feature(FeatureFlag.STACK_INFO, support_stack_info)
+
+    if override_root_logger:
+        _override_root_logger()
+
+    if formatter == None:
+        formatter = logging.Formatter(fmt='{asctime} - {message}', style='{')
+
+    handler.setFormatter(formatter)
+
+    console_logger = StructuredLogger(name=name, level=level)
+
+    console_logger.addHandler(handler)
+
+    return console_logger
+
+
+def set_callback_on_failure(callback):  # type: (typing.Callable[[Exception], None]) -> None
+    """
+    Configure a callback to be invoked each time logging fails.
+
+    :param callback: A callable that takes an Exception (representing the logging failure) as its only argument.
+    :type callback: callable
+    """
+
+    _set_callback_on_failure(callback)
+
+
+def get_global_log_properties():
+    """
+    Get the properties to be added to all structured log entries.
+
+    :return: A copy of the global log properties.
+    :rtype: dict
+    """
+
+    return _get_global_log_properties()
+
+
+def set_global_log_properties(**properties):
+    """
+    Configure the properties to be added to all structured log entries.
+
+    :param properties: Keyword arguments representing the properties.
+    :type properties: str
+    """
+
+    _set_global_log_properties(**properties)
+
+
+def reset_global_log_properties():
+    """
+    Initialize global log properties to their default values.
+    """
+
+    _reset_global_log_properties()
+
+
+def clear_global_log_properties():
+    """
+    Remove all global properties.
+    """
+
+    _clear_global_log_properties()
+
+
+def _override_root_logger():
+    """
+    Override the root logger with a `StructuredRootLogger`.
+    """
+
+    logging.root = StructuredRootLogger(logging.WARNING)
+    logging.Logger.root = logging.root
+    logging.Logger.manager = logging.Manager(logging.Logger.root)