<<<<<<< HEAD
#!/usr/bin/env python
# -*- coding: utf-8 -*-

from setuptools import setup

with open('README.rst') as readme_file:
    readme = readme_file.read()

with open('HISTORY.rst') as history_file:
    history = history_file.read()

requirements = [
    'python_dateutil>=2.5.3',
    'requests>=2.10.0',
    'PyYAML>=3.11',
]

test_requirements = [
    'pip>=8.1.2',
    'bumpversion>=0.5.3',
    'wheel>=0.29.0',
    'watchdog>=0.8.3',
    'flake8>=2.6.0',
    'tox>=2.3.1',
    'coverage>=4.1',
    'Sphinx>=1.4.4',
    'cryptography==42.0.4',
    'PyYAML>=3.11',
    'pytest>=2.9.2',
    'httmock>=1.2.5'
]

setup(
    name='seqlog',
    version='0.5.0',
    description="SeqLog enables logging from Python to Seq.",
    long_description=readme + '\n\n' + history,
    author="Adam Friedman",
    author_email='tintoy@tintoy.io',
    url='https://github.com/tintoy/seqlog',
    packages=[
        'seqlog',
    ],
    package_dir={'seqlog':
                 'seqlog'},
    include_package_data=True,
    install_requires=requirements,
    license="MIT license",
    zip_safe=False,
    keywords='seqlog',
    classifiers=[
        'Development Status :: 4 - Beta',
        'Intended Audience :: Developers',
        'License :: OSI Approved :: MIT License',
        'Natural Language :: English',
        'Programming Language :: Python :: 3.6',
        'Programming Language :: Python :: 3.8',
        'Programming Language :: Python :: 3.9',
        'Programming Language :: Python :: 3.10',
        'Programming Language :: Python :: 3.11',
    ],
    test_suite='tests',
    tests_require=test_requirements
)
=======
#!/usr/bin/env python
# -*- coding: utf-8 -*-

from setuptools import setup

def normalize_line_endings(text: str):
    return text.replace('\r\n', '\n').replace('\r', '\n')

with open('README.rst') as readme_file:
    readme = readme_file.read()
    readme = normalize_line_endings(readme)

with open('HISTORY.rst') as history_file:
    history = history_file.read()
    history = normalize_line_endings(history)

requirements = [
    'python_dateutil>=2.5.3',
    'requests>=2.10.0',
    'PyYAML>=3.11',
]

test_requirements = [
    'pip>=8.1.2',
    'bumpversion>=0.5.3',
    'wheel>=0.29.0',
    'watchdog>=0.8.3',
    'flake8>=2.6.0',
    'tox>=2.3.1',
    'coverage>=4.1',
    'Sphinx>=1.4.4',
    'cryptography==42.0.4',
    'PyYAML>=3.11',
    'pytest>=2.9.2',
    'httmock>=1.2.5'
]

setup(
    name='seqlog',
    version='0.4.2',
    description="SeqLog enables logging from Python to Seq.",
    long_description=readme + '\n\n' + history,
    long_description_content_type='text/x-rst',
    author="Adam Friedman",
    author_email='tintoy@tintoy.io',
    url='https://github.com/tintoy/seqlog',
    packages=[
        'seqlog',
    ],
    package_dir={'seqlog':
                 'seqlog'},
    include_package_data=True,
    install_requires=requirements,
    license="MIT license",
    zip_safe=False,
    keywords='seqlog',
    classifiers=[
        'Development Status :: 4 - Beta',
        'Intended Audience :: Developers',
        'License :: OSI Approved :: MIT License',
        'Natural Language :: English',
        'Programming Language :: Python :: 3.6',
        'Programming Language :: Python :: 3.8',
        'Programming Language :: Python :: 3.9',
        'Programming Language :: Python :: 3.10',
        'Programming Language :: Python :: 3.11',
    ],
    test_suite='tests',
    tests_require=test_requirements
)

>>>>>>> 57c3d02e
<|MERGE_RESOLUTION|>--- conflicted
+++ resolved
@@ -1,138 +1,70 @@
-<<<<<<< HEAD
-#!/usr/bin/env python
-# -*- coding: utf-8 -*-
-
-from setuptools import setup
-
-with open('README.rst') as readme_file:
-    readme = readme_file.read()
-
-with open('HISTORY.rst') as history_file:
-    history = history_file.read()
-
-requirements = [
-    'python_dateutil>=2.5.3',
-    'requests>=2.10.0',
-    'PyYAML>=3.11',
-]
-
-test_requirements = [
-    'pip>=8.1.2',
-    'bumpversion>=0.5.3',
-    'wheel>=0.29.0',
-    'watchdog>=0.8.3',
-    'flake8>=2.6.0',
-    'tox>=2.3.1',
-    'coverage>=4.1',
-    'Sphinx>=1.4.4',
-    'cryptography==42.0.4',
-    'PyYAML>=3.11',
-    'pytest>=2.9.2',
-    'httmock>=1.2.5'
-]
-
-setup(
-    name='seqlog',
-    version='0.5.0',
-    description="SeqLog enables logging from Python to Seq.",
-    long_description=readme + '\n\n' + history,
-    author="Adam Friedman",
-    author_email='tintoy@tintoy.io',
-    url='https://github.com/tintoy/seqlog',
-    packages=[
-        'seqlog',
-    ],
-    package_dir={'seqlog':
-                 'seqlog'},
-    include_package_data=True,
-    install_requires=requirements,
-    license="MIT license",
-    zip_safe=False,
-    keywords='seqlog',
-    classifiers=[
-        'Development Status :: 4 - Beta',
-        'Intended Audience :: Developers',
-        'License :: OSI Approved :: MIT License',
-        'Natural Language :: English',
-        'Programming Language :: Python :: 3.6',
-        'Programming Language :: Python :: 3.8',
-        'Programming Language :: Python :: 3.9',
-        'Programming Language :: Python :: 3.10',
-        'Programming Language :: Python :: 3.11',
-    ],
-    test_suite='tests',
-    tests_require=test_requirements
-)
-=======
-#!/usr/bin/env python
-# -*- coding: utf-8 -*-
-
-from setuptools import setup
-
-def normalize_line_endings(text: str):
-    return text.replace('\r\n', '\n').replace('\r', '\n')
-
-with open('README.rst') as readme_file:
-    readme = readme_file.read()
-    readme = normalize_line_endings(readme)
-
-with open('HISTORY.rst') as history_file:
-    history = history_file.read()
-    history = normalize_line_endings(history)
-
-requirements = [
-    'python_dateutil>=2.5.3',
-    'requests>=2.10.0',
-    'PyYAML>=3.11',
-]
-
-test_requirements = [
-    'pip>=8.1.2',
-    'bumpversion>=0.5.3',
-    'wheel>=0.29.0',
-    'watchdog>=0.8.3',
-    'flake8>=2.6.0',
-    'tox>=2.3.1',
-    'coverage>=4.1',
-    'Sphinx>=1.4.4',
-    'cryptography==42.0.4',
-    'PyYAML>=3.11',
-    'pytest>=2.9.2',
-    'httmock>=1.2.5'
-]
-
-setup(
-    name='seqlog',
-    version='0.4.2',
-    description="SeqLog enables logging from Python to Seq.",
-    long_description=readme + '\n\n' + history,
-    long_description_content_type='text/x-rst',
-    author="Adam Friedman",
-    author_email='tintoy@tintoy.io',
-    url='https://github.com/tintoy/seqlog',
-    packages=[
-        'seqlog',
-    ],
-    package_dir={'seqlog':
-                 'seqlog'},
-    include_package_data=True,
-    install_requires=requirements,
-    license="MIT license",
-    zip_safe=False,
-    keywords='seqlog',
-    classifiers=[
-        'Development Status :: 4 - Beta',
-        'Intended Audience :: Developers',
-        'License :: OSI Approved :: MIT License',
-        'Natural Language :: English',
-        'Programming Language :: Python :: 3.6',
-        'Programming Language :: Python :: 3.8',
-        'Programming Language :: Python :: 3.9',
-        'Programming Language :: Python :: 3.10',
-        'Programming Language :: Python :: 3.11',
-    ],
-    test_suite='tests',
-    tests_require=test_requirements
-)
-
->>>>>>> 57c3d02e
+#!/usr/bin/env python
+# -*- coding: utf-8 -*-
+
+from setuptools import setup
+
+def normalize_line_endings(text: str):
+    return text.replace('\r\n', '\n').replace('\r', '\n')
+
+with open('README.rst') as readme_file:
+    readme = readme_file.read()
+    readme = normalize_line_endings(readme)
+
+with open('HISTORY.rst') as history_file:
+    history = history_file.read()
+    history = normalize_line_endings(history)
+
+requirements = [
+    'python_dateutil>=2.5.3',
+    'requests>=2.10.0',
+    'PyYAML>=3.11',
+]
+
+test_requirements = [
+    'pip>=8.1.2',
+    'bumpversion>=0.5.3',
+    'wheel>=0.29.0',
+    'watchdog>=0.8.3',
+    'flake8>=2.6.0',
+    'tox>=2.3.1',
+    'coverage>=4.1',
+    'Sphinx>=1.4.4',
+    'cryptography==42.0.4',
+    'PyYAML>=3.11',
+    'pytest>=2.9.2',
+    'httmock>=1.2.5'
+]
+
+setup(
+    name='seqlog',
+    version='0.5.0',
+    description="SeqLog enables logging from Python to Seq.",
+    long_description=readme + '\n\n' + history,
+    long_description_content_type='text/x-rst',
+    author="Adam Friedman",
+    author_email='tintoy@tintoy.io',
+    url='https://github.com/tintoy/seqlog',
+    packages=[
+        'seqlog',
+    ],
+    package_dir={'seqlog':
+                 'seqlog'},
+    include_package_data=True,
+    install_requires=requirements,
+    license="MIT license",
+    zip_safe=False,
+    keywords='seqlog',
+    classifiers=[
+        'Development Status :: 4 - Beta',
+        'Intended Audience :: Developers',
+        'License :: OSI Approved :: MIT License',
+        'Natural Language :: English',
+        'Programming Language :: Python :: 3.6',
+        'Programming Language :: Python :: 3.8',
+        'Programming Language :: Python :: 3.9',
+        'Programming Language :: Python :: 3.10',
+        'Programming Language :: Python :: 3.11',
+    ],
+    test_suite='tests',
+    tests_require=test_requirements
+)